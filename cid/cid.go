/*
Package cid is an implementation of Content Identifiers, specifically the restricted DASL subset of CIDs.

https://dasl.ing/cid.html
*/
package cid

import (
	"crypto/sha256"
	"encoding/base32"
	"encoding/hex"
	"errors"
	"fmt"
	"io"

	"github.com/hyphacoop/cbor/v2"
)

// Codec is the encoding of the data represented by the CID.
type Codec byte

// HashType is the algorithm of the hash digest embedded in the CID.
type HashType byte

const (
	// All DASL CIDs are 36 bytes long
	// 4 header bytes + 32 hash digest bytes
	CidBinaryLength = 36

	// Encoded as a base32 string it is 58 bytes, plus the 'b' prefix.
	CidStrLength = 59

	cidTagNumber = 42

	CidVersion              = 0x01
	CodecRaw       Codec    = 0x55
	CodecDrisl     Codec    = 0x71
	HashTypeSha256 HashType = 0x12
	HashTypeBlake3 HashType = 0x1e

	// The hash digest length
	HashSize = 32

	// The hash digest starts on the 5th byte (index 4)
	// After version, codec, hash type, hash size
	dgIdx = 4
)

var (
	// https://github.com/multiformats/multibase
	// The encoding referred to by "base32" or "b".
	// "RFC4648 case-insensitive - no padding"
	multibaseBase32 = base32.NewEncoding("abcdefghijklmnopqrstuvwxyz234567").WithPadding(base32.NoPadding)

	// EmptyCid is a raw SHA-256 CID that represents no data.
	// Its digest is the SHA-256 hash of the empty byte string "".
	// Try not to use it as a sentinel value.
	EmptyCid = Cid{b: *(*[CidBinaryLength]byte)(hexDecode("01551220e3b0c44298fc1c149afbf4c8996fb92427ae41e4649b934ca495991b7852b855"))}
)

func hexDecode(s string) []byte {
	b, err := hex.DecodeString(s)
	if err != nil {
		panic(err)
	}
	return b
}

// ForbiddenCidError is returned if the CID is invalid in some way according to the DRISL spec.
type ForbiddenCidError struct {
	msgOrCid string
}

func (e *ForbiddenCidError) Error() string {
	return fmt.Sprintf("invalid cid: does not conform to DASL CID specification: %s", e.msgOrCid)
}

// Cid is a DASL CID.
// It is always valid, unless created directly such as cid.Cid{} or new(cid.Cid).
// That will cause invalid output if methods are called upon it, unless otherwise documented.
//
// https://dasl.ing/cid.html
type Cid struct {
	// b is the binary CID data
	b [CidBinaryLength]byte
}

// NewCidFromBytes creates a new DASL CID from the given bytes.
// A ForbiddenCidError is returned if it is invalid in any way.
//
// Note this is not the same as the bytes for a CID encoded in DRISL (CBOR).
//
// The input data is copied and so can be modified afterward.
func NewCidFromBytes(in []byte) (Cid, error) {
	// Follow these steps:
	// https://dasl.ing/cid.html
	if len(in) != CidBinaryLength {
		return Cid{}, &ForbiddenCidError{"invalid length"}
	}
	if in[0] != CidVersion {
		return Cid{}, &ForbiddenCidError{"invalid version"}
	}
	if in[1] != byte(CodecRaw) && in[1] != byte(CodecDrisl) {
		return Cid{}, &ForbiddenCidError{"invalid codec"}
	}
	if in[2] != byte(HashTypeSha256) && in[2] != byte(HashTypeBlake3) {
		return Cid{}, &ForbiddenCidError{"invalid hash type"}
	}
	if in[3] != HashSize {
		return Cid{}, &ForbiddenCidError{"invalid hash size"}
	}

	// Remaining data is hash digest. It's length is already verified.

	// Create Cid, copying input data so it can't be changed by the caller
	var b [CidBinaryLength]byte
	copy(b[:], in)
	return Cid{b}, nil
}

type ReadByteReader interface {
	io.Reader
	io.ByteReader
}

// NewCidFromReader reads a binary DASL CID from the given reader.
// A ForbiddenCidError is returned if it is invalid in any way.
// Extra data after the CID is allowed.
//
// Note this is not the same as the bytes for a CID encoded in DRISL (CBOR).
//
// If your reader does not support io.ByteReader, you can easily fulfill this
// interface by wrapping it with bufio.NewReader.
func NewCidFromReader(r ReadByteReader) (Cid, error) {
	fixErr := func(e error) error {
		if e == io.EOF {
			return io.ErrUnexpectedEOF
		}
		return e
	}

	cid := Cid{}

	b, err := r.ReadByte()
	if err != nil {
		return Cid{}, fixErr(err)
	}
	if b != CidVersion {
		return Cid{}, &ForbiddenCidError{"invalid version"}
	}
	cid.b[0] = b

	b, err = r.ReadByte()
	if err != nil {
		return Cid{}, fixErr(err)
	}
	if b != byte(CodecRaw) && b != byte(CodecDrisl) {
		return Cid{}, &ForbiddenCidError{"invalid codec"}
	}
	cid.b[1] = b

	b, err = r.ReadByte()
	if err != nil {
		return Cid{}, fixErr(err)
	}
	if b != byte(HashTypeSha256) && b != byte(HashTypeBlake3) {
		return Cid{}, &ForbiddenCidError{"invalid hash type"}
	}
	cid.b[2] = b

	b, err = r.ReadByte()
	if err != nil {
		return Cid{}, fixErr(err)
	}
	if b != HashSize {
		return Cid{}, &ForbiddenCidError{"invalid hash size"}
	}
	cid.b[3] = b

	digest := make([]byte, HashSize)
	_, err = io.ReadFull(r, digest)
	if err != nil {
		return Cid{}, fixErr(err)
	}
	copy(cid.b[dgIdx:], digest)

	return cid, nil
}

// NewCidFromString creates a new DASL CID from the given string.
// A ForbiddenCidError is returned if it is invalid DASL.
func NewCidFromString(s string) (Cid, error) {
	if len(s) != CidStrLength {
		return Cid{}, &ForbiddenCidError{"invalid length"}
	}
	if s[0] != 'b' {
		return Cid{}, &ForbiddenCidError{"not base32 encoded"}
	}
	b, err := multibaseBase32.DecodeString(s[1:])
	if err != nil {
		return Cid{}, err
	}
	return NewCidFromBytes(b)
}

// NewCidFromInfo creates a DASL CID manually from the codec, hash type, and hash digest.
// An error is only returned if the codec or hashType provided don't conform to DASL.
func NewCidFromInfo(codec Codec, hashType HashType, digest [HashSize]byte) (Cid, error) {
	if codec != CodecRaw && codec != CodecDrisl {
		return Cid{}, &ForbiddenCidError{"invalid codec"}
	}
	if hashType != HashTypeSha256 && hashType != HashTypeBlake3 {
		return Cid{}, &ForbiddenCidError{"invalid hash type"}
	}
	cid := Cid{}
	cid.b[0] = CidVersion
	cid.b[1] = byte(codec)
	cid.b[2] = byte(hashType)
	cid.b[3] = HashSize
	copy(cid.b[dgIdx:], digest[:])
	return cid, nil
}

// MustNewCidFromString calls NewCidFromString and panics if it returns an error.
func MustNewCidFromString(s string) Cid {
	c, err := NewCidFromString(s)
	if err != nil {
		panic(err)
	}
	return c
}

// MustNewCidFromBytes calls NewCidFromBytes and panics if it returns an error.
func MustNewCidFromBytes(b []byte) Cid {
	c, err := NewCidFromBytes(b)
	if err != nil {
		panic(err)
	}
	return c
}

// HashBytes creates a raw SHA-256 CID by hashing the provided bytes.
func HashBytes(b []byte) Cid {
	digest := sha256.Sum256(b)
	// Quick version of NewCidFromInfo
	cid := Cid{[CidBinaryLength]byte{CidVersion, byte(CodecRaw), byte(HashTypeSha256), HashSize}}
	copy(cid.b[dgIdx:], digest[:])
	return cid
}

// HashReader creates a raw SHA-256 CID by hashing all the data in the reader.
// Any error returned comes from the reader.
func HashReader(r io.Reader) (Cid, error) {
	hasher := sha256.New()
	if _, err := io.Copy(hasher, r); err != nil {
		return Cid{}, err
	}
	// Quick version of NewCidFromInfo
	cid := Cid{[CidBinaryLength]byte{CidVersion, byte(CodecRaw), byte(HashTypeSha256), HashSize}}
	copy(cid.b[dgIdx:], hasher.Sum(nil))
	return cid, nil
}

// Bytes returns the CID in binary format.
// It is safe to modify. It is always CidBinaryLength bytes long.
// Note this is not the representation used in DRISL (CBOR).
func (c Cid) Bytes() []byte {
	// Slice returned over array for user convenience.
	// Writing to files, etc.
	b := make([]byte, CidBinaryLength)
	copy(b, c.b[:])
	return b
}

// String returns the CID in string format.
// It will always be CidStrLength bytes (or ASCII characters) long.
func (c Cid) String() string {
<<<<<<< HEAD
	s := multibaseBase32.EncodeToString(c.b[:])
	return "b" + s
=======
	s, _ := c.MarshalText()
	return string(s)
>>>>>>> 1b1c8cfc
}

// Equals returns true if the two CIDs are exactly the same.
//
// CIDs with the same hash type and digest but different codecs are not considered equal.
//
// This is equivalent to comparing the .Bytes() or .String() output of two CIDs,
// but more efficient.
func (c Cid) Equals(o Cid) bool {
	return c.b == o.b
}

// Codec returns the codec of the CID.
func (c Cid) Codec() Codec {
	return Codec(c.b[1])
}

// HashType returns the hash type of the CID.
func (c Cid) HashType() HashType {
	return HashType(c.b[2])
}

// Digest returns the hash digest stored in the CID.
// It is safe to modify.
func (c Cid) Digest() [HashSize]byte {
	// Copy digest into new slice for safety and return
	var digest [HashSize]byte
	copy(digest[:], c.b[dgIdx:])
	return digest
}

// Defined returns false if this Cid has no data due to being created with
// cid.Cid{} or new(cid.Cid).
// This method shouldn't be needed as long as you don't do this.
func (c Cid) Defined() bool {
	// Assume it's all zeros
	return c.b[0] != 0
}

// MarshalCBOR fulfills the drisl.Marshaler interface.
// It does not panic if the Cid is nil or empty, instead an error is returned.
func (c Cid) MarshalCBOR() ([]byte, error) {
	if !c.Defined() {
		return nil, errors.New("go-dasl/cid: will not marshal undefined Cid")
	}
	// Just return raw bytes instead of calling Marshal, because the header
	// is the same every time.
	return append([]byte{
		0xd8, 0x2a, // Tag 42
		0x58, 0x25, // 37 bytes
		0x00, // CID in CBOR prefix
	}, c.b[:]...), nil
}

// MarshalJSON fulfills the json.Marshaler interface.
// It follows the dag-json standard: {"/": "bafkr..."}
// This just for simple display purposes.
func (c Cid) MarshalJSON() ([]byte, error) {
	// Pre-calculate buffer size: {"/": + opening quote + CID string + closing quote + }
	// CID string length = 1 (multibase prefix 'b') + base32 encoded length
	cidLen := 1 + multibaseBase32.EncodedLen(len(c.b))
	bufLen := 6 + cidLen + 2 // {"/": + } = 6, plus quotes for CID

	buf := make([]byte, 0, bufLen)
	buf = append(buf, `{"/":"`...)

	// Inline the string encoding to avoid c.String() allocation
	buf = append(buf, 'b')
	// Encode directly into the buffer
	oldLen := len(buf)
	buf = buf[:oldLen+cidLen-1]
	multibaseBase32.Encode(buf[oldLen:], c.b)

	buf = append(buf, `"}`...)
	return buf, nil
}

// MarshalText fulfills the encoding.TextMarshaler interface.
// It is equivalent to String().
func (c Cid) MarshalText() ([]byte, error) {
	text := make([]byte, multibaseBase32.EncodedLen(len(c.b))+1)
	text[0] = 'b'
	multibaseBase32.Encode(text[1:], c.b)
	return text, nil
}

// MarshalBinary fulfills the encoding.BinaryMarshaler interface.
// It is equivalent to Bytes().
func (c Cid) MarshalBinary() ([]byte, error) {
	return c.Bytes(), nil
}

// AppendBinary fulfills the encoding.BinaryAppender interface.
// It simply appends the Bytes() output.
func (c Cid) AppendBinary(b []byte) ([]byte, error) {
	return append(b, c.b...), nil
}

// UnmarshalCBOR fulfills the drisl.Unmarshaler interface.
func (c *Cid) UnmarshalCBOR(b []byte) error {
	var tag cbor.Tag
	if err := cbor.Unmarshal(b, &tag); err != nil {
		return err
	}

	// Check tag number
	if tag.Number != cidTagNumber {
		return fmt.Errorf("got tag number %d, expect tag number %d", tag.Number, cidTagNumber)
	}

	// Check tag content
	cidData, isByteString := tag.Content.([]byte)
	if !isByteString {
		return fmt.Errorf("invalid cid: unmarshal: got tag content type %T, expect tag content []byte", tag.Content)
	}

	// Verify CBOR CID encoding
	if len(cidData) == 0 {
		return errors.New("invalid cid: unmarshal: no data")
	}
	if cidData[0] != 0x00 {
		return fmt.Errorf("invalid cid: unmarshal: got CBOR CID prefix 0x%02x, expect prefix 0x00", cidData[0])
	}

	// Skip 0x00 prefix
	parsed, err := NewCidFromBytes(cidData[1:])
	if err != nil {
		return err
	}
	*c = parsed
	return nil
<<<<<<< HEAD
=======
}

// UnmarshalText fulfills the encoding.TextUnmarshaler interface.
// It is equivalent to NewCidFromString.
func (c *Cid) UnmarshalText(text []byte) error {
	parsed, err := NewCidFromString(string(text))
	if err != nil {
		return err
	}
	*c = parsed
	return nil
}

// UnmarshalBinary fulfills the encoding.BinaryUnmarshaler interface.
// It is equivalent to NewCidFromBytes.
func (c *Cid) UnmarshalBinary(data []byte) error {
	parsed, err := NewCidFromBytes(data)
	if err != nil {
		return err
	}
	*c = parsed
	return nil
}

// readUvarint reads a unsigned varint from the given reader.
// Modified from go-varint v0.1.0 under MIT license.
func readUvarint(r io.ByteReader) (uint64, []byte, error) {
	// Modified from the go standard library. Copyright the Go Authors and
	// released under the BSD License.
	var x uint64
	var s uint
	bs := make([]byte, 0, 1)
	for s = 0; ; s += 7 {
		b, err := r.ReadByte()
		if err != nil {
			if err == io.EOF && s != 0 {
				// "eof" will look like a success.
				// If we've read part of a value, this is not a
				// success.
				err = io.ErrUnexpectedEOF
			}
			return 0, nil, err
		}
		bs = append(bs, b)
		if (s == 56 && b >= 0x80) || s >= (7*varint.MaxLenUvarint63) {
			// this is the 9th and last byte we're willing to read, but it
			// signals there's more (1 in MSB).
			// or this is the >= 10th byte, and for some reason we're still here.
			return 0, nil, varint.ErrOverflow
		}
		if b < 0x80 {
			if b == 0 && s > 0 {
				return 0, nil, varint.ErrNotMinimal
			}
			return x | uint64(b)<<s, bs, nil
		}
		x |= uint64(b&0x7f) << s
	}
>>>>>>> 1b1c8cfc
}<|MERGE_RESOLUTION|>--- conflicted
+++ resolved
@@ -275,13 +275,8 @@
 // String returns the CID in string format.
 // It will always be CidStrLength bytes (or ASCII characters) long.
 func (c Cid) String() string {
-<<<<<<< HEAD
-	s := multibaseBase32.EncodeToString(c.b[:])
-	return "b" + s
-=======
 	s, _ := c.MarshalText()
 	return string(s)
->>>>>>> 1b1c8cfc
 }
 
 // Equals returns true if the two CIDs are exactly the same.
@@ -353,7 +348,7 @@
 	// Encode directly into the buffer
 	oldLen := len(buf)
 	buf = buf[:oldLen+cidLen-1]
-	multibaseBase32.Encode(buf[oldLen:], c.b)
+	multibaseBase32.Encode(buf[oldLen:], c.b[:])
 
 	buf = append(buf, `"}`...)
 	return buf, nil
@@ -364,7 +359,7 @@
 func (c Cid) MarshalText() ([]byte, error) {
 	text := make([]byte, multibaseBase32.EncodedLen(len(c.b))+1)
 	text[0] = 'b'
-	multibaseBase32.Encode(text[1:], c.b)
+	multibaseBase32.Encode(text[1:], c.b[:])
 	return text, nil
 }
 
@@ -377,7 +372,7 @@
 // AppendBinary fulfills the encoding.BinaryAppender interface.
 // It simply appends the Bytes() output.
 func (c Cid) AppendBinary(b []byte) ([]byte, error) {
-	return append(b, c.b...), nil
+	return append(b, c.b[:]...), nil
 }
 
 // UnmarshalCBOR fulfills the drisl.Unmarshaler interface.
@@ -413,8 +408,6 @@
 	}
 	*c = parsed
 	return nil
-<<<<<<< HEAD
-=======
 }
 
 // UnmarshalText fulfills the encoding.TextUnmarshaler interface.
@@ -437,41 +430,4 @@
 	}
 	*c = parsed
 	return nil
-}
-
-// readUvarint reads a unsigned varint from the given reader.
-// Modified from go-varint v0.1.0 under MIT license.
-func readUvarint(r io.ByteReader) (uint64, []byte, error) {
-	// Modified from the go standard library. Copyright the Go Authors and
-	// released under the BSD License.
-	var x uint64
-	var s uint
-	bs := make([]byte, 0, 1)
-	for s = 0; ; s += 7 {
-		b, err := r.ReadByte()
-		if err != nil {
-			if err == io.EOF && s != 0 {
-				// "eof" will look like a success.
-				// If we've read part of a value, this is not a
-				// success.
-				err = io.ErrUnexpectedEOF
-			}
-			return 0, nil, err
-		}
-		bs = append(bs, b)
-		if (s == 56 && b >= 0x80) || s >= (7*varint.MaxLenUvarint63) {
-			// this is the 9th and last byte we're willing to read, but it
-			// signals there's more (1 in MSB).
-			// or this is the >= 10th byte, and for some reason we're still here.
-			return 0, nil, varint.ErrOverflow
-		}
-		if b < 0x80 {
-			if b == 0 && s > 0 {
-				return 0, nil, varint.ErrNotMinimal
-			}
-			return x | uint64(b)<<s, bs, nil
-		}
-		x |= uint64(b&0x7f) << s
-	}
->>>>>>> 1b1c8cfc
 }