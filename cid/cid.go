--- conflicted
+++ resolved
@@ -313,15 +313,8 @@
 // cid.Cid{} or new(cid.Cid).
 // This method shouldn't be needed as long as you don't do this.
 func (c Cid) Defined() bool {
-<<<<<<< HEAD
-	if c.b[0] == 0 {
-		// Assume it's all zeros
-		return false
-	}
-	return true
-=======
-	return c.b != nil
->>>>>>> 4e6f9e9c
+	// Assume it's all zeros
+	return c.b[0] != 0
 }
 
 // MarshalCBOR fulfills the drisl.Marshaler interface.
