--- conflicted
+++ resolved
@@ -90,19 +90,11 @@
 					t.Errorf("got %x, want %x", b, testData)
 				}
 			})
-<<<<<<< HEAD
-			t.Run(test.Name+"-Valid", func(t *testing.T) {
-				if !drisl.Valid(testData) {
-					t.Errorf("got false, want true")
-				}
-			})
-=======
 			// t.Run(test.Name+"-Valid", func(t *testing.T) {
-			// 	if !Valid(testData) {
+			// 	if !drisl.Valid(testData) {
 			// 		t.Errorf("got false, want true")
 			// 	}
 			// })
->>>>>>> 0f562656
 		case "invalid_in":
 			t.Run(test.Name, func(t *testing.T) {
 				var v any
@@ -110,19 +102,11 @@
 					t.Error("Unmarshal didn't raise an error")
 				}
 			})
-<<<<<<< HEAD
-			t.Run(test.Name+"-Valid", func(t *testing.T) {
-				if drisl.Valid(testData) {
-					t.Errorf("got true, want false")
-				}
-			})
-=======
 			// t.Run(test.Name+"-Valid", func(t *testing.T) {
-			// 	if Valid(testData) {
+			// 	if drisl.Valid(testData) {
 			// 		t.Errorf("got true, want false")
 			// 	}
 			// })
->>>>>>> 0f562656
 		case "invalid_out":
 			t.Run(test.Name, func(t *testing.T) {
 				// Decode data with neutral CBOR decoder, then confirm it cannot be
@@ -136,19 +120,11 @@
 					t.Error("Marshal didn't raise an error")
 				}
 			})
-<<<<<<< HEAD
-			t.Run(test.Name+"-Valid", func(t *testing.T) {
-				if drisl.Valid(testData) {
-					t.Errorf("got true, want false")
-				}
-			})
-=======
 			// t.Run(test.Name+"-Valid", func(t *testing.T) {
-			// 	if Valid(testData) {
+			// 	if drisl.Valid(testData) {
 			// 		t.Errorf("got true, want false")
 			// 	}
 			// })
->>>>>>> 0f562656
 		default:
 			panic(fmt.Errorf("unknown test type '%s'", test.Type))
 		}
@@ -236,21 +212,21 @@
 	// Decode tag type 1 (epoch int)
 	// Normally this would decode into a time.Time
 	// But here should fail because tags are banned
-	if err := Unmarshal(hexDecode("c11a514b67b0"), &v); err == nil {
+	if err := drisl.Unmarshal(hexDecode("c11a514b67b0"), &v); err == nil {
 		t.Errorf("Unmarshal(epoch tag) = %v, wanted error", v)
 	}
 }
 
 func TestCborTagUnmarshal(t *testing.T) {
 	var v cbor.Tag
-	if err := Unmarshal(hexDecode("c11a514b67b0"), &v); err == nil {
+	if err := drisl.Unmarshal(hexDecode("c11a514b67b0"), &v); err == nil {
 		t.Errorf("Unmarshal tag into cbor.Tag: got %v, wanted error", v)
 	}
 }
 
 func TestCidUnmarshal(t *testing.T) {
-	var v Cid
-	if err := Unmarshal(hexDecode("d82a582500015512205891b5b522d5df086d0ff0b110fbd9d21bb4fc7163af34d08286a2e846f6be03"), &v); err != nil {
+	var v drisl.Cid
+	if err := drisl.Unmarshal(hexDecode("d82a582500015512205891b5b522d5df086d0ff0b110fbd9d21bb4fc7163af34d08286a2e846f6be03"), &v); err != nil {
 		t.Errorf("Unmarshal(cid) into Cid: got error: %v", err)
 	}
 }